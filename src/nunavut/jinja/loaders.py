#
# Copyright 2021 Amazon.com, Inc. or its affiliates. All Rights Reserved.
# Copyright (C) 2018-2021  UAVCAN Development Team  <uavcan.org>
# This software is distributed under the terms of the MIT License.
#
import collections
import importlib
import logging
import pathlib
import typing

import pydsdl

from ..lang._config import VersionReader
from .jinja2 import BaseLoader, Environment, FileSystemLoader, PackageLoader, TemplateNotFound

logger = logging.getLogger(__name__)


TEMPLATE_SUFFIX = ".j2"  #: The suffix expected for Jinja templates.

DEFAULT_TEMPLATE_PATH = "templates"


# +--------------------------------------------------------------------------------------------------------------------+
# | LOADERS : DSDLTemplateLoader
# +--------------------------------------------------------------------------------------------------------------------+


class DSDLTemplateLoader(BaseLoader):
    """
    Nunavut's DSDL template loader is similar to a choice loader with a file-system loader
    first and a package loader as a fallback. The major difference is a DFS is performed
    on the type hierarchy of the type a template is being loaded for. So, for example,
    if no ``StructureType.j2`` template is found then this loader will look for a ``CompositeType.j2``
    and so on.

    :param Optional[List[Path]] templates_dirs: A list of directories to load templates from using a
        :class:`nunavut.jinja.jinja2.FileSystemLoader`. If ``None`` no filesystem loader is created.
    :param bool followlinks: Argument passed on to the :class:`nunavut.jinja.jinja2.FileSystemLoader` instance.
    :param Optional[str] package_name_for_templates: The name of the package to load templates from. If ``None``
        then no :class:`nunavut.jinja.jinja2.PackageLoader` is created.
    :param str builtin_template_path: The name of the package under the ``package_name_for_templates`` package to load
        templates from. This is ignored if ``package_name_for_templates`` is None.
    :param Any kwargs: Arguments forwarded to the :class:`jinja.jinja2.BaseLoader`.
    """

    def __init__(
        self,
        templates_dirs: typing.Optional[typing.List[pathlib.Path]] = None,
        followlinks: bool = False,
        package_name_for_templates: typing.Optional[str] = None,
        builtin_template_path: str = DEFAULT_TEMPLATE_PATH,
        **kwargs: typing.Any
    ):
        super().__init__(**kwargs)
        self._type_to_template_lookup_cache = dict()  # type: typing.Dict[pydsdl.Any, pathlib.Path]
        self._templates_package_name = None  # type: typing.Optional[str]

        if templates_dirs is not None:
            for templates_dir_item in templates_dirs:
                if not pathlib.Path(templates_dir_item).exists:
                    raise ValueError("Templates directory {} did not exist?".format(templates_dir_item))
            logger.info("Loading templates from file system at {}".format(templates_dirs))
            self._fsloader = FileSystemLoader((str(d) for d in templates_dirs), followlinks=followlinks)
        else:
            self._fsloader = None

        if package_name_for_templates is not None:
            logger.info("Loading templates from package {}.{}".format(builtin_template_path, builtin_template_path))
            self._package_loader = PackageLoader(package_name_for_templates, package_path=builtin_template_path)
            self._templates_package_name = "{}.{}".format(package_name_for_templates, builtin_template_path)
        else:
            self._package_loader = None

    def get_source(
        self, environment: Environment, template: str
    ) -> typing.Tuple[typing.Any, str, typing.Callable[..., bool]]:
        if self._fsloader is not None:
            try:
                return typing.cast(
                    typing.Tuple[typing.Any, str, typing.Callable[..., bool]],
                    self._fsloader.get_source(environment, template),
                )
            except TemplateNotFound:
                if self._package_loader is None:
                    raise
        if self._package_loader is not None:
            return typing.cast(
                typing.Tuple[typing.Any, str, typing.Callable[..., bool]],
                self._package_loader.get_source(environment, template),
            )
        raise TemplateNotFound(template)

    def list_templates(self) -> typing.Iterable[str]:
        """
        Override of :meth:`BaseLoader.list_templates` that returns an aggregate of the filesystem loader and
        package loader templates.

        :return: A list of templates names (i.e. file stems) found by this Generator object.

        .. invisible-code-block: python

            from nunavut.jinja.loaders import DSDLTemplateLoader, TEMPLATE_SUFFIX

            template_loaders = DSDLTemplateLoader(package_name_for_templates='nunavut.lang.c')

            templates = template_loaders.list_templates()

            structure_type = None

            for template in templates:
                if template == 'StructureType' + TEMPLATE_SUFFIX:
                    structure_type = template

            assert structure_type is not None

        """
        files = []
        if self._fsloader is not None:
            files += self._filter_template_list_by_suffix(self._fsloader.list_templates())
        if self._package_loader is not None:
            files += self._filter_template_list_by_suffix(self._package_loader.list_templates())

        return files

    def get_template_sets(self) -> typing.List[typing.Tuple[str, str, typing.Tuple[int, int, int]]]:
        template_sets = []  # type: typing.List[typing.Tuple[str, str, typing.Tuple[int, int, int]]]
        if self._templates_package_name is not None:
            vr = VersionReader(self._templates_package_name)
            template_sets.append(("package", self._templates_package_name, vr.version))
        return template_sets

    def get_templates(self) -> typing.Iterable[tuple[pathlib.Path, pathlib.Path]]:
        """
        Enumerate all templates found in the templates path.
        :data:`~TEMPLATE_SUFFIX` as the suffix for the filename. This method differs from the :class:`BaseLoader`
        override of :meth:`BaseLoader.list_templates` in that it returns paths instead of just file name stems.

        :return: A list of paths to all templates found by this Generator object.

        .. invisible-code-block: python

            from nunavut.jinja.loaders import DSDLTemplateLoader, TEMPLATE_SUFFIX

            template_loaders = DSDLTemplateLoader(package_name_for_templates='nunavut.lang.c')

            templates = template_loaders.get_templates()

            structure_type = None

            for template in templates:
                if template.stem == 'StructureType':
                    structure_type = template

            assert structure_type is not None
            assert structure_type.suffix == TEMPLATE_SUFFIX
            assert structure_type.exists()

        """
        files = set()
        if self._fsloader is not None:
            for template_dir in self._fsloader.searchpath:
                for template in pathlib.Path(template_dir).glob("**/*{}".format(TEMPLATE_SUFFIX)):
                    files.add((template_dir, template))
        if self._package_loader is not None and self._templates_package_name is not None:
            templates_module = importlib.import_module(self._templates_package_name)
<<<<<<< HEAD
            if templates_module.__file__ is not None:
                templates_base_path = pathlib.Path(templates_module.__file__).parent
                for t in self._package_loader.list_templates():
                    files.add((templates_base_path, templates_base_path / pathlib.Path(t)))
=======
            spec_perhaps = templates_module.__spec__
            file_perhaps = None  # type: typing.Optional[str]
            if spec_perhaps is not None:
                file_perhaps = spec_perhaps.origin
            if file_perhaps is None or file_perhaps == "builtin":
                raise RuntimeError("Unknown template package origin?")
            templates_base_path = pathlib.Path(file_perhaps).parent
            for t in self._package_loader.list_templates():
                files.add(templates_base_path / pathlib.Path(t))
>>>>>>> 89e2f20e
        return sorted(files)

    def type_to_template(self, value_type: typing.Type) -> typing.Optional[pathlib.Path]:
        """
        Given a type object, return a template used to generate code for the type.

        :return: a template or None if no template could be found for the given type.

        .. invisible-code-block: python
            from nunavut.jinja.loaders import DSDLTemplateLoader
            import pydsdl

            l = DSDLTemplateLoader(package_name_for_templates='nunavut.lang.py')
            template_name = l.type_to_template(pydsdl.StructureType)

            assert template_name is not None
            assert template_name.name == 'Any.j2'

        """
        template_path = None
        if self._fsloader is not None:
            filtered_templates = self._filter_template_list_by_suffix(self._fsloader.list_templates())
            template_path = self._type_to_template_internal(
                value_type, dict(map(lambda x: (pathlib.Path(x).stem, pathlib.Path(x)), filtered_templates))
            )
        if template_path is None and self._package_loader is not None:
            filtered_templates = self._filter_template_list_by_suffix(self._package_loader.list_templates())
            template_path = self._type_to_template_internal(
                value_type, dict(map(lambda x: (pathlib.Path(x).stem, pathlib.Path(x)), filtered_templates))
            )

        return template_path

    # +----------------------------------------------------------------------------------------------------------------+
    # | PRIVATE
    # +----------------------------------------------------------------------------------------------------------------+
    @staticmethod
    def _filter_template_list_by_suffix(files: typing.List[str]) -> typing.List[str]:
        return [f for f in files if (pathlib.Path(f).suffix == TEMPLATE_SUFFIX)]

    def _type_to_template_internal(
        self, value_type: typing.Type, templates: typing.Mapping[str, pathlib.Path]
    ) -> typing.Optional[pathlib.Path]:
        search_queue = collections.deque()  # type: typing.Deque[typing.Any]
        discovered = set()  # type: typing.Set[typing.Any]
        search_queue.appendleft(value_type)
        template_path = None

        while len(search_queue) > 0:
            current_search_type = search_queue.pop()
            try:
                template_path = self._type_to_template_lookup_cache[current_search_type]
                break
            except KeyError:
                pass

            try:
                logging.debug(
                    "NunavutTemplateLoader.type_to_template for {}: considering {}...".format(
                        value_type.__name__, current_search_type.__name__
                    )
                )
                template_path = templates[current_search_type.__name__]
                self._type_to_template_lookup_cache[current_search_type] = template_path
                break
            except KeyError:
                for base_type in current_search_type.__bases__:
                    if base_type != object and base_type not in discovered:
                        search_queue.appendleft(base_type)
                        discovered.add(current_search_type)

        return template_path<|MERGE_RESOLUTION|>--- conflicted
+++ resolved
@@ -165,12 +165,7 @@
                     files.add((template_dir, template))
         if self._package_loader is not None and self._templates_package_name is not None:
             templates_module = importlib.import_module(self._templates_package_name)
-<<<<<<< HEAD
-            if templates_module.__file__ is not None:
-                templates_base_path = pathlib.Path(templates_module.__file__).parent
-                for t in self._package_loader.list_templates():
-                    files.add((templates_base_path, templates_base_path / pathlib.Path(t)))
-=======
+
             spec_perhaps = templates_module.__spec__
             file_perhaps = None  # type: typing.Optional[str]
             if spec_perhaps is not None:
@@ -180,7 +175,7 @@
             templates_base_path = pathlib.Path(file_perhaps).parent
             for t in self._package_loader.list_templates():
                 files.add(templates_base_path / pathlib.Path(t))
->>>>>>> 89e2f20e
+
         return sorted(files)
 
     def type_to_template(self, value_type: typing.Type) -> typing.Optional[pathlib.Path]:
