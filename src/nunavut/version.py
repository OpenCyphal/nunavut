--- conflicted
+++ resolved
@@ -3,10 +3,6 @@
 # This software is distributed under the terms of the MIT License.
 #
 
-<<<<<<< HEAD
-__version__ = "0.4.2"
-=======
-__version__ = "0.5.0"
->>>>>>> a4147c54
+__version__ = "0.5.1"
 
 __license__ = 'MIT'